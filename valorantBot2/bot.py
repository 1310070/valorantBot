--- conflicted
+++ resolved
@@ -1,106 +1,101 @@
-import os
-from dotenv import load_dotenv
-import discord
-from discord.ext import commands
-
-load_dotenv()
-TOKEN = os.getenv("DISCORD_TOKEN")
-
-intents = discord.Intents.default()
-intents.guilds = True  # 起動時の送信先探索で使用
-intents.members = True
-intents.presences = True
-intents.voice_states = True
-intents.message_content = True
-bot = commands.Bot(command_prefix="!", intents=intents)
-
-# 起動時案内の重複送信防止フラグ
-bot._announced = False  # type: ignore[attr-defined]
-
-
-def build_startup_text() -> str:
-    # 必要ならここで動的に増やせます
-    return (
-<<<<<<< HEAD
-        "**利用可能なコマンド（testing now）**\n"
-        "- `/button` … ボタンの一覧を表示\n"
-=======
-        "**利用可能なコマンド（testing now）**\n"
-        "- `!button` … ボタンの一覧を表示\n"
->>>>>>> 6169b6dd
-        "- `tracker` … あなたのトラッカーURLを生成（表示されたボタンから入力して作成）\n"
-        "- `call` … 募集DMを送信（表示されたボタンから入力）"
-    )
-
-
-def pick_startup_channel(guild: discord.Guild) -> discord.abc.Messageable | None:
-    """ギルドごとに案内送信先チャンネルを決定:
-    1) 環境変数 STARTUP_CHANNEL_ID がそのギルドのチャンネルならそこ
-    2) ギルドの system channel
-    3) 最初に送信可能なテキストチャンネル
-    """
-    # 1) 固定チャンネルID
-    scid = os.getenv("STARTUP_CHANNEL_ID")
-    if scid and scid.isdigit():
-        ch = bot.get_channel(int(scid))
-        if isinstance(ch, discord.abc.Messageable) and getattr(ch, "guild", None) == guild:
-            return ch
-
-    # 2) ギルドのシステムチャンネル
-    if guild.system_channel:
-        perms = guild.system_channel.permissions_for(guild.me) if guild.me else None
-        if perms and perms.send_messages and perms.view_channel:
-            return guild.system_channel
-
-    # 3) 最初に送信可能なテキストチャンネル
-    for ch in guild.text_channels:
-        perms = ch.permissions_for(guild.me) if guild.me else None
-        if perms and perms.send_messages and perms.view_channel:
-            return ch
-
-    return None
-
-
-@bot.event
-async def on_ready():
-    print(f"Logged in as {bot.user} / bot is ready")
-
-    # 起動時に一度だけ案内送信
-    if not getattr(bot, "_announced", False):  # type: ignore[attr-defined]
-        bot._announced = True  # type: ignore[attr-defined]
-        try:
-            text = build_startup_text()
-            missing: list[str] = []
-            for g in bot.guilds:
-                channel = pick_startup_channel(g)
-                if channel:
-                    await channel.send(text)
-                else:
-                    missing.append(g.name)
-            if missing:
-                # 送信先が見つからないギルドがあればオーナーにDM
-                app_info = await bot.application_info()
-                try:
-                    await app_info.owner.send(
-                        "⚠️ 起動案内を送るチャンネルが見つかりませんでした: "
-                        + ", ".join(missing)
-                    )
-                except Exception:
-                    pass
-        except Exception as e:
-            print("起動時コマンド一覧送信に失敗:", e)
-
-
-async def setup_hook():
-    # cogs/ui をロード（/button で View を出す想定）
-    await bot.load_extension("cogs.ui")
-    # スラッシュコマンドを同期
-    await bot.tree.sync()
-
-
-bot.setup_hook = setup_hook
-
-if not TOKEN:
-    raise RuntimeError("DISCORD_TOKEN が .env に設定されていません。")
-
-bot.run(TOKEN)
+import os
+from dotenv import load_dotenv
+import discord
+from discord.ext import commands
+
+load_dotenv()
+TOKEN = os.getenv("DISCORD_TOKEN")
+
+intents = discord.Intents.default()
+intents.guilds = True  # 起動時の送信先探索で使用
+intents.members = True
+intents.presences = True
+intents.voice_states = True
+intents.message_content = True
+bot = commands.Bot(command_prefix="!", intents=intents)
+
+# 起動時案内の重複送信防止フラグ
+bot._announced = False  # type: ignore[attr-defined]
+
+
+def build_startup_text() -> str:
+    # 必要ならここで動的に増やせます
+    return (
+        "**利用可能なコマンド（testing now）**\n"
+        "- `/button` … ボタンの一覧を表示\n"
+        "- `tracker` … あなたのトラッカーURLを生成（表示されたボタンから入力して作成）\n"
+        "- `call` … 募集DMを送信（表示されたボタンから入力）"
+    )
+
+
+def pick_startup_channel(guild: discord.Guild) -> discord.abc.Messageable | None:
+    """ギルドごとに案内送信先チャンネルを決定:
+    1) 環境変数 STARTUP_CHANNEL_ID がそのギルドのチャンネルならそこ
+    2) ギルドの system channel
+    3) 最初に送信可能なテキストチャンネル
+    """
+    # 1) 固定チャンネルID
+    scid = os.getenv("STARTUP_CHANNEL_ID")
+    if scid and scid.isdigit():
+        ch = bot.get_channel(int(scid))
+        if isinstance(ch, discord.abc.Messageable) and getattr(ch, "guild", None) == guild:
+            return ch
+
+    # 2) ギルドのシステムチャンネル
+    if guild.system_channel:
+        perms = guild.system_channel.permissions_for(guild.me) if guild.me else None
+        if perms and perms.send_messages and perms.view_channel:
+            return guild.system_channel
+
+    # 3) 最初に送信可能なテキストチャンネル
+    for ch in guild.text_channels:
+        perms = ch.permissions_for(guild.me) if guild.me else None
+        if perms and perms.send_messages and perms.view_channel:
+            return ch
+
+    return None
+
+
+@bot.event
+async def on_ready():
+    print(f"Logged in as {bot.user} / bot is ready")
+
+    # 起動時に一度だけ案内送信
+    if not getattr(bot, "_announced", False):  # type: ignore[attr-defined]
+        bot._announced = True  # type: ignore[attr-defined]
+        try:
+            text = build_startup_text()
+            missing: list[str] = []
+            for g in bot.guilds:
+                channel = pick_startup_channel(g)
+                if channel:
+                    await channel.send(text)
+                else:
+                    missing.append(g.name)
+            if missing:
+                # 送信先が見つからないギルドがあればオーナーにDM
+                app_info = await bot.application_info()
+                try:
+                    await app_info.owner.send(
+                        "⚠️ 起動案内を送るチャンネルが見つかりませんでした: "
+                        + ", ".join(missing)
+                    )
+                except Exception:
+                    pass
+        except Exception as e:
+            print("起動時コマンド一覧送信に失敗:", e)
+
+
+async def setup_hook():
+    # cogs/ui をロード（/button で View を出す想定）
+    await bot.load_extension("cogs.ui")
+    # スラッシュコマンドを同期
+    await bot.tree.sync()
+
+
+bot.setup_hook = setup_hook
+
+if not TOKEN:
+    raise RuntimeError("DISCORD_TOKEN が .env に設定されていません。")
+
+bot.run(TOKEN)