import os
from dotenv import load_dotenv
import discord
from discord.ext import commands

load_dotenv()
TOKEN = os.getenv("DISCORD_TOKEN")

intents = discord.Intents.default()
intents.guilds = True  # 起動時の送信先探索で使用
intents.members = True
intents.presences = True
intents.voice_states = True
intents.message_content = True
bot = commands.Bot(command_prefix="!", intents=intents)

# 起動時案内の重複送信防止フラグ
bot._announced = False  # type: ignore[attr-defined]


def build_startup_text() -> str:
    # 必要ならここで動的に増やせます
    return (
        "**利用可能なコマンド（testing now）**\n"
        "- `!button` … ボタンの一覧を表示\n"
        "- `tracker` … あなたのトラッカーURLを生成（表示されたボタンから入力して作成）\n"
        "- `call` … 募集DMを送信（表示されたボタンから入力）"
    )


<<<<<<< HEAD
def pick_startup_channel() -> discord.abc.Messageable | None:
    """送信先チャンネルを決定:
    1) 環境変数 STARTUP_CHANNEL_ID があればそこ
    2) 最初のギルドの system channel
    3) 最初に送信可能なテキストチャンネル
    """
    # 1) 固定チャンネルID
    scid = os.getenv("STARTUP_CHANNEL_ID")
    if scid and scid.isdigit():
        ch = bot.get_channel(int(scid))
        if isinstance(ch, discord.abc.Messageable):
            return ch

    # 2) ギルドのシステムチャンネル
    for g in bot.guilds:
        if g.system_channel:
            perms = g.system_channel.permissions_for(g.me) if g.me else None
            if perms and perms.send_messages and perms.view_channel:
                return g.system_channel

    # 3) 最初に送信可能なテキストチャンネル
    for g in bot.guilds:
        for ch in g.text_channels:
            perms = ch.permissions_for(g.me) if g.me else None
            if perms and perms.send_messages and perms.view_channel:
                return ch

    return None
=======
def pick_startup_channel(guild: discord.Guild) -> discord.abc.Messageable | None:
    """ギルドごとに案内送信先チャンネルを決定:
    1) 環境変数 STARTUP_CHANNEL_ID がそのギルドのチャンネルならそこ
    2) ギルドの system channel
    3) 最初に送信可能なテキストチャンネル
    """
    # 1) 固定チャンネルID
    scid = os.getenv("STARTUP_CHANNEL_ID")
    if scid and scid.isdigit():
        ch = bot.get_channel(int(scid))
        if isinstance(ch, discord.abc.Messageable) and getattr(ch, "guild", None) == guild:
            return ch

    # 2) ギルドのシステムチャンネル
    if guild.system_channel:
        perms = guild.system_channel.permissions_for(guild.me) if guild.me else None
        if perms and perms.send_messages and perms.view_channel:
            return guild.system_channel

    # 3) 最初に送信可能なテキストチャンネル
    for ch in guild.text_channels:
        perms = ch.permissions_for(guild.me) if guild.me else None
        if perms and perms.send_messages and perms.view_channel:
            return ch

    return None
>>>>>>> ba53ce99


@bot.event
async def on_ready():
    print(f"Logged in as {bot.user} / bot is ready")

    # 起動時に一度だけ案内送信
    if not getattr(bot, "_announced", False):  # type: ignore[attr-defined]
        bot._announced = True  # type: ignore[attr-defined]
        try:
            text = build_startup_text()
            missing: list[str] = []
            for g in bot.guilds:
                channel = pick_startup_channel(g)
                if channel:
                    await channel.send(text)
                else:
                    missing.append(g.name)
            if missing:
                # 送信先が見つからないギルドがあればオーナーにDM
                app_info = await bot.application_info()
                try:
                    await app_info.owner.send(
                        "⚠️ 起動案内を送るチャンネルが見つかりませんでした: "
                        + ", ".join(missing)
                    )
                except Exception:
                    pass
        except Exception as e:
            print("起動時コマンド一覧送信に失敗:", e)


async def setup_hook():
    # cogs/ui をロード（!button で View を出す想定）
    await bot.load_extension("cogs.ui")


bot.setup_hook = setup_hook

if not TOKEN:
    raise RuntimeError("DISCORD_TOKEN が .env に設定されていません。")

bot.run(TOKEN)
<|MERGE_RESOLUTION|>--- conflicted
+++ resolved
@@ -1,63 +1,33 @@
-import os
-from dotenv import load_dotenv
-import discord
-from discord.ext import commands
-
-load_dotenv()
-TOKEN = os.getenv("DISCORD_TOKEN")
-
+import os
+from dotenv import load_dotenv
+import discord
+from discord.ext import commands
+
+load_dotenv()
+TOKEN = os.getenv("DISCORD_TOKEN")
+
 intents = discord.Intents.default()
 intents.guilds = True  # 起動時の送信先探索で使用
 intents.members = True
 intents.presences = True
 intents.voice_states = True
 intents.message_content = True
-bot = commands.Bot(command_prefix="!", intents=intents)
-
-# 起動時案内の重複送信防止フラグ
-bot._announced = False  # type: ignore[attr-defined]
-
-
+bot = commands.Bot(command_prefix="!", intents=intents)
+
+# 起動時案内の重複送信防止フラグ
+bot._announced = False  # type: ignore[attr-defined]
+
+
 def build_startup_text() -> str:
-    # 必要ならここで動的に増やせます
-    return (
-        "**利用可能なコマンド（testing now）**\n"
+    # 必要ならここで動的に増やせます
+    return (
+        "**利用可能なコマンド（testing now）**\n"
         "- `!button` … ボタンの一覧を表示\n"
         "- `tracker` … あなたのトラッカーURLを生成（表示されたボタンから入力して作成）\n"
         "- `call` … 募集DMを送信（表示されたボタンから入力）"
     )
-
-
-<<<<<<< HEAD
-def pick_startup_channel() -> discord.abc.Messageable | None:
-    """送信先チャンネルを決定:
-    1) 環境変数 STARTUP_CHANNEL_ID があればそこ
-    2) 最初のギルドの system channel
-    3) 最初に送信可能なテキストチャンネル
-    """
-    # 1) 固定チャンネルID
-    scid = os.getenv("STARTUP_CHANNEL_ID")
-    if scid and scid.isdigit():
-        ch = bot.get_channel(int(scid))
-        if isinstance(ch, discord.abc.Messageable):
-            return ch
-
-    # 2) ギルドのシステムチャンネル
-    for g in bot.guilds:
-        if g.system_channel:
-            perms = g.system_channel.permissions_for(g.me) if g.me else None
-            if perms and perms.send_messages and perms.view_channel:
-                return g.system_channel
-
-    # 3) 最初に送信可能なテキストチャンネル
-    for g in bot.guilds:
-        for ch in g.text_channels:
-            perms = ch.permissions_for(g.me) if g.me else None
-            if perms and perms.send_messages and perms.view_channel:
-                return ch
-
-    return None
-=======
+
+
 def pick_startup_channel(guild: discord.Guild) -> discord.abc.Messageable | None:
     """ギルドごとに案内送信先チャンネルを決定:
     1) 環境変数 STARTUP_CHANNEL_ID がそのギルドのチャンネルならそこ
@@ -84,16 +54,15 @@
             return ch
 
     return None
->>>>>>> ba53ce99
-
-
-@bot.event
-async def on_ready():
-    print(f"Logged in as {bot.user} / bot is ready")
-
-    # 起動時に一度だけ案内送信
-    if not getattr(bot, "_announced", False):  # type: ignore[attr-defined]
-        bot._announced = True  # type: ignore[attr-defined]
+
+
+@bot.event
+async def on_ready():
+    print(f"Logged in as {bot.user} / bot is ready")
+
+    # 起動時に一度だけ案内送信
+    if not getattr(bot, "_announced", False):  # type: ignore[attr-defined]
+        bot._announced = True  # type: ignore[attr-defined]
         try:
             text = build_startup_text()
             missing: list[str] = []
@@ -115,16 +84,16 @@
                     pass
         except Exception as e:
             print("起動時コマンド一覧送信に失敗:", e)
-
-
-async def setup_hook():
-    # cogs/ui をロード（!button で View を出す想定）
-    await bot.load_extension("cogs.ui")
-
-
-bot.setup_hook = setup_hook
-
-if not TOKEN:
-    raise RuntimeError("DISCORD_TOKEN が .env に設定されていません。")
-
-bot.run(TOKEN)
+
+
+async def setup_hook():
+    # cogs/ui をロード（!button で View を出す想定）
+    await bot.load_extension("cogs.ui")
+
+
+bot.setup_hook = setup_hook
+
+if not TOKEN:
+    raise RuntimeError("DISCORD_TOKEN が .env に設定されていません。")
+
+bot.run(TOKEN)