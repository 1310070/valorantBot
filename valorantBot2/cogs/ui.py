--- conflicted
+++ resolved
@@ -1,32 +1,34 @@
-# cogs/ui.py
-<<<<<<< HEAD
-from discord.ext import commands
-from discord import app_commands, Interaction
-
-from views.buttons import MainButtons
-
-
-class UICog(commands.Cog):
-    def __init__(self, bot: commands.Bot):
-        self.bot = bot
-
-    @app_commands.command(name="button", description="ボタンを表示")
-    async def show_buttons(self, interaction: Interaction):
-        await interaction.response.send_message("ボタンをどうぞ", view=MainButtons())
-=======
-from discord.ext import commands
-from discord import app_commands, Interaction
-
-from views.buttons import MainButtons
-
-class UICog(commands.Cog):
-    def __init__(self, bot: commands.Bot):
-        self.bot = bot
-
-    @commands.command(name="button")
-    async def show_buttons(self, ctx: commands.Context):
-        await ctx.send("ボタンをどうぞ", view=MainButtons())
->>>>>>> 6169b6dd
-
-async def setup(bot: commands.Bot):
-    await bot.add_cog(UICog(bot))
+--- a/cogs/ui.py
++++ b/cogs/ui.py
+@@
+-<<<<<<< codex/add-call-button-feature-eaf1oj
+ from discord.ext import commands
+ from discord import app_commands, Interaction
+ 
+ from views.buttons import MainButtons
+ 
+ 
+ class UICog(commands.Cog):
+     def __init__(self, bot: commands.Bot):
+         self.bot = bot
+ 
+     @app_commands.command(name="button", description="ボタンを表示")
+     async def show_buttons(self, interaction: Interaction):
+         await interaction.response.send_message("ボタンをどうぞ", view=MainButtons())
+-=======
+-from discord.ext import commands
+-from discord import app_commands, Interaction
+-
+-from views.buttons import MainButtons
+-
+-class UICog(commands.Cog):
+-    def __init__(self, bot: commands.Bot):
+-        self.bot = bot
+-
+-    @commands.command(name="button")
+-    async def show_buttons(self, ctx: commands.Context):
+-        await ctx.send("ボタンをどうぞ", view=MainButtons())
+->>>>>>> main
+@@
+ async def setup(bot: commands.Bot):
+     await bot.add_cog(UICog(bot))