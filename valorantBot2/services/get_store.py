--- conflicted
+++ resolved
@@ -110,7 +110,7 @@
         SESSION.cookies.clear()
         # Cookie ラインを RequestsCookieJar に変換してセッションへセット
         cookie_pairs: dict[str, str] = {}
-<<<<<<< HEAD
+ codex/fix-reauth-failure-in-get_store.py-ewahlh
         jar = requests.cookies.RequestsCookieJar()
         for kv in COOKIE_LINE.split(";"):
             if "=" in kv:
@@ -124,13 +124,13 @@
                     )
                 )
         SESSION.cookies = jar
-=======
+        =======
         for kv in COOKIE_LINE.split(";"):
             if "=" in kv:
                 k, v = kv.split("=", 1)
                 cookie_pairs[k.strip()] = v.strip()
         SESSION.cookies.update(cookie_pairs)
->>>>>>> 23b46d60
+
 
         h = dict(base_headers)
         csrf = cookie_pairs.get("csrftoken")
